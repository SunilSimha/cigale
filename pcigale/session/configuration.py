import multiprocessing as mp
from pathlib import Path
import sys
from textwrap import wrap

import configobj
from glob import glob  # To allow the use of glob() in "eval..."
import numpy as np
import validate

from ..managers.parameters import ParametersManager
from ..data import SimpleDatabase as Database
from utils.io import read_table
from .. import sed_modules
from .. import analysis_modules
from ..warehouse import SedWarehouse
from . import validation
from pcigale.sed_modules.nebular import default_lines


class Configuration:
    """This class manages the configuration of pcigale.
    """

    def __init__(self, filename=Path("pcigale.ini")):
        """Initialise a pcigale configuration.

        Parameters
        ----------
        filename: Path
            Name of the configuration file (pcigale.conf by default).

        """
        # We should never be in the case when there is a pcigale.ini but no
        # pcigale.ini.spec. While this seems to work when doing the pcigale
        # genconf, it actually generates an incorrect pcigale.ini.spec. The only
        # clean solution is to rebuild both files.
        if filename.is_file() and not filename.with_suffix('.ini.spec').is_file():
            raise Exception("The pcigale.ini.spec file appears to be missing. "
                            "Please delete the pcigale.ini file and regenrate "
                            "it with 'pcigale init' and then 'pcigale genconf' "
                            "after having filled the initial pcigale.ini "
                            "template.")
        else:
            self.spec = configobj.ConfigObj(filename.with_suffix('.ini.spec').name,
                                            write_empty_values=True,
                                            indent_type='  ',
                                            encoding='UTF8',
                                            list_values=False,
                                            _inspec=True)
            self.config = configobj.ConfigObj(filename.name,
                                              write_empty_values=True,
                                              indent_type='  ',
                                              encoding='UTF8',
                                              configspec=self.spec)

        # We validate the configuration so that the variables are converted to
        # the expected that. We do not handle errors at the point but only when
        # we actually return the configuration file from the property() method.
        self.config.validate(validate.Validator(validation.functions))

        self.pcigaleini_exists = filename.is_file()

    def create_blank_conf(self):
        """Create the initial configuration file

        Write the initial pcigale configuration file where the user can state
        which data file to use, which modules to use for the SED creation, as
        well as the method selected for statistical analysis.

        """

        self.config['data_file'] = ""
        self.config.comments['data_file'] = wrap(
            "File containing the input data. The columns are 'id' (name of the"
            " object), 'redshift' (if 0 the distance is assumed to be 10 pc), "
            "'distance' (Mpc, optional, if present it will be used in lieu "
            "of the distance computed from the redshift), the filter names for "
            "the fluxes, and the filter names with the '_err' suffix for the "
            "uncertainties. The fluxes and the uncertainties must be in mJy "
            "for broadband data and in W/m² for emission lines. This file is "
            "optional to generate the configuration file, in particular for "
            "the savefluxes module.")
        self.spec['data_file'] = "string()"

        self.config['parameters_file'] = ""
        self.config.comments['parameters_file'] = [""] + wrap(
            "Optional file containing the list of physical parameters. Each "
            "column must be in the form module_name.parameter_name, with each "
            "line being a different model. The columns must be in the order "
            "the modules will be called. The redshift column must be the last "
            "one. Finally, if this parameter is not empty, cigale will not "
            "interpret the configuration parameters given in pcigale.ini. "
            "They will be given only for information. Note that this module "
            "should only be used in conjonction with the savefluxes module. "
            "Using it with the pdf_analysis module will yield incorrect "
            "results.")
        self.spec['parameters_file'] = "string()"

        self.config['sed_modules'] = []
        self.config.comments['sed_modules'] = ([""] +
            ["Available modules to compute the models. The order must be kept."
             ] +
            ["SFH:"] +
            ["* sfh2exp (double exponential)"] +
            ["* sfhdelayed (delayed SFH with optional exponential burst)"] +
            ["* sfhdelayedbq (delayed SFH with optional constant burst/quench)"
             ] +
            ["* sfhfromfile (arbitrary SFH read from an input file)"] +
            ["* sfhperiodic (periodic SFH, exponential, rectangle or delayed"
             ")"] +
            ["SSP:"] +
            ["* bc03 (Bruzual and Charlot 2003)"] +
            ["* m2005 (Maraston 2005; note that it cannot be combined with the "
             "nebular module)"] +
            ["Nebular emission:"] +
            ["* nebular (continuum and line nebular emission)"] +
            ["Dust attenuation:"] +
            ["* dustatt_modified_CF00 (modified Charlot & Fall 2000 "
             "attenuation law)"] +
            ["* dustatt_modified_starburst (modified Calzetti 2000 attenuaton "
             "law)"] +
            ["Dust emission:"] +
            ["* casey2012 (Casey 2012 dust emission models)"] +
            ["* dale2014 (Dale et al. 2014 dust emission templates)"] +
            ["* dl2007 (Draine & Li 2007 dust emission models)"] +
            ["* dl2014 (Draine et al. 2014 update of the previous models)"] +
            ["* themis (Themis dust emission models from Jones et al. 2017)"] +
            ["AGN:"] +
            ["* fritz2006 (AGN models from Fritz et al. 2006)"] +
            ["* skirtor2016 (AGN models from Stalevski et al. 2012, 2016)"] +
<<<<<<< HEAD
            ["X-ray:"] +
            ["* xray (from AGN and galaxies; fritz2006 or skirtor2016 should be used)"] +
=======
>>>>>>> 0f886d0f
            ["Radio:"] +
            ["* radio (synchrotron emission)"] +
            ["Restframe parameters:"] +
            ["* restframe_parameters (UV slope (β), IRX, D4000, EW, etc.)"] +
            ["Redshift+IGM:"] +
            ["* redshifting (mandatory, also includes the IGM from Meiksin "
             "2006)"]
        )
        self.spec['sed_modules'] = "cigale_string_list()"

        self.config['analysis_method'] = ""
        self.config.comments['analysis_method'] = [""] + wrap(
            "Method used for statistical analysis. Available methods: "
            "pdf_analysis, savefluxes.")
        self.spec['analysis_method'] = "string()"

        self.config['cores'] = ""
        self.config.comments['cores'] = [""] + wrap(
            f"Number of CPU cores available. This computer has "
            f"{mp.cpu_count()} cores.")
        self.spec['cores'] = "integer(min=1)"

        self.config.write()
        self.spec.write()

    def generate_conf(self):
        """Generate the full configuration file

        Reads the user entries in the initial configuration file and add the
        configuration options of all selected modules as well as the filter
        selection based on the filters identified in the data table file.

        """
        if self.pcigaleini_exists is False:
            print("Error: pcigale.ini could not be found.")
            sys.exit(1)

        # Getting the list of the filters available in pcigale database
        with Database("filters") as db:
            filter_list = db.parameters["name"]
        filter_list += [f'line.{line}' for line in default_lines]

        if self.config['data_file'] != '':
            obs_table = read_table(self.config['data_file'])

            # Check that the the file was correctly read and that the id and
            # redshift columns are present in the input file
            if 'col1' in obs_table.columns:
                raise Exception("The input could not be read properly. Verify "
                                "its format and that it does not have two "
                                "columns with the same name.")
            if 'id' not in obs_table.columns:
                raise Exception("Column id not present in input file")
            if 'redshift' not in obs_table.columns:
                raise Exception("Column redshift not present in input file")

            # Finding the known filters in the data table
            bands = []
            for band in obs_table.columns:
                filter_name = band[:-4] if band.endswith('_err') else band
                if filter_name in filter_list:
                    bands.append(band)

            # Check that we don't have an band error without the associated
            # band
            for band in bands:
                if band.endswith('_err') and (band[:-4] not in bands):
                    raise Exception(f"The observation table as a {band} column "
                                    f"but no {band[:-4]} column.")

            self.config['bands'] = bands
        else:
            self.config['bands'] = ''
        self.config.comments['bands'] = [""] + wrap("Bands to consider. To "
            "consider uncertainties too, the name of the band must be "
            "indicated with the _err suffix. For instance: FUV, FUV_err.")
        self.spec['bands'] = "cigale_string_list()"

        self.config['properties'] = ''
        self.config.comments['properties'] = [""] + wrap("Properties to be "
            "considered. All properties are to be given in the rest frame "
            "rather than the observed frame. This is the case for instance "
            "the equivalent widths and for luminosity densities.")
        self.spec['properties'] = "cigale_string_list()"

        # SED creation modules configurations. For each module, we generate
        # the configuration section from its parameter list.
        self.config['sed_modules_params'] = {}
        self.config.comments['sed_modules_params'] = ["", ""] + wrap(
            "Configuration of the SED creation modules.")
        self.spec['sed_modules_params'] = {}

        for module_name in self.config['sed_modules']:
            self.config['sed_modules_params'][module_name] = {}
            self.spec['sed_modules_params'][module_name] = {}
            sub_config = self.config['sed_modules_params'][module_name]
            sub_spec = self.spec['sed_modules_params'][module_name]

            for name, (typ, description, default) in \
                    sed_modules.get_module(
                        module_name,
                        blank=True).parameter_list.items():
                if default is None:
                    default = ''
                sub_config[name] = default
                sub_config.comments[name] = wrap(description)
                sub_spec[name] = typ
            self.config['sed_modules_params'].comments[module_name] = [
                sed_modules.get_module(module_name, blank=True).comments]

        self.check_modules()

        # Configuration for the analysis method
        self.config['analysis_params'] = {}
        self.config.comments['analysis_params'] = ["", ""] + wrap(
            "Configuration of the statistical analysis method.")
        self.spec['analysis_params'] = {}

        module_name = self.config['analysis_method']
        for name, (typ, desc, default) in \
                analysis_modules.get_module(module_name).parameter_list.items():
            if default is None:
                default = ''
            self.config['analysis_params'][name] = default
            self.config['analysis_params'].comments[name] = wrap(desc)
            self.spec['analysis_params'][name] = typ

        if 'pdf_analysis' == module_name:
            bands = [band for band in self.config['bands']
                     if not band.endswith('_err')]
            self.config['analysis_params']['bands'] = bands

        self.config.write()
        self.spec.write()

    @property
    def configuration(self):
        """Returns a dictionary for the session configuration if it is valid.
        Otherwise, print the erroneous keys.

        Returns
        -------
        configuration: dictionary
            Dictionary containing the information provided in pcigale.ini.
        """
        if self.pcigaleini_exists is False:
            print("Error: pcigale.ini could not be found.")
            sys.exit(1)

        self.complete_redshifts()
        self.check_and_complete_analysed_parameters()

        vdt = validate.Validator(validation.functions)
        validity = self.config.validate(vdt, preserve_errors=True)

        if validity is not True:
            print("The following issues have been found in pcigale.ini:")
            for module, param, message in configobj.flatten_errors(self.config,
                                                                   validity):
                if len(module) > 0:
                    print(f"Module {'/'.join(module)}, parameter {param}: "
                          f"{message}")
                else:
                    print(f"Parameter {param}: {message}")
            print("Run the same command after having fixed pcigale.ini.")

            return None

        return self.config.copy()

    def check_modules(self):
        """Make a basic check to ensure that some required modules are present.
        Otherwise we emit a warning so the user knows their list of modules is
        suspicious. We do not emit an exception as they may be using an
        unofficial module that is not in our list
        """

        modules = {'SFH': ['sfh2exp', 'sfhdelayed', 'sfhdelayedbq',
                           'sfhfromfile', 'sfhperiodic'],
                   'SSP': ['bc03', 'm2005'],
                   'nebular': ['nebular'],
                   'dust attenuation': ['dustatt_calzleit', 'dustatt_powerlaw',
                                        'dustatt_2powerlaws',
                                        'dustatt_modified_CF00',
                                        'dustatt_modified_starburst'],
                   'dust emission': ['casey2012', 'dale2014', 'dl2007',
                                     'dl2014', 'themis'],
                   'AGN': ['fritz2006', 'skirtor2016'],
                   'X-ray': ['xray'],
                   'radio': ['radio'],
                   'restframe_parameters': ['restframe_parameters'],
                   'redshift': ['redshifting']
                   }

        comments = {'SFH': "ERROR! Choosing one SFH module is mandatory.",
                    'SSP': "ERROR! Choosing one SSP module is mandatory.",
                    'nebular': "WARNING! Choosing the nebular module is "
                               "recommended. Without it the Lyman continuum "
                               "is left untouched.",
                    'dust attenuation': "No dust attenuation module found.",
                    'dust emission': "No dust emission module found.",
                    'AGN': "No AGN module found.",
                    'X-ray': "No X-ray module found.",
                    'radio': "No radio module found.",
                    'restframe_parameters': "No restframe parameters module "
                                            "found",
                    'redshift': "ERROR! No redshifting module found."}

        for module in modules:
            if all([user_module not in modules[module] for user_module in
                    self.config['sed_modules']]):
                print(f"{comments[module]} Options are: "
                      f"{', '.join(modules[module])}.")

    def complete_redshifts(self):
        """Complete the configuration when the redshifts are missing from the
        configuration file and must be extracted from the input flux file.
        """

        z_mod = self.config['sed_modules_params']['redshifting']['redshift']
        if type(z_mod) is str and not z_mod:
            if self.config['data_file']:
                obs_table = read_table(self.config['data_file'])
                if 'redshift_decimals' in self.config['analysis_params']:
                    decimals = self.config['analysis_params']['redshift_decimals']
                    if decimals < 0:
                        z = list(np.unique(obs_table['redshift']))
                    else:
                        z = list(np.unique(np.around(obs_table['redshift'],
                                                     decimals=decimals)))
                else:
                    z = list(np.unique(obs_table['redshift']))
                self.config['sed_modules_params']['redshifting']['redshift'] = z
            elif self.config['parameters_file']:
                # The entry will be ignored anyway. Just pass a dummy list
                self.config['sed_modules_params']['redshifting']['redshift'] = []
            else:
                raise Exception("No flux file and no redshift indicated. "
                                "The spectra cannot be computed. Aborting.")

    def check_and_complete_analysed_parameters(self):
        """Check that the variables to be analysed are indeed computed and if "
        "no variable is given, complete the configuration with all the "
        "variables extracted from a dummy run."""
        params = ParametersManager(self.config.dict())
        sed = SedWarehouse().get_sed(params.modules, params.from_index(0))
        info = list(sed.info.keys())

        if len(self.config['analysis_params']['variables']) > 0:
            diff = set(self.config['analysis_params']['variables']) - set(info)
            if len(diff) > 0:
                raise Exception(f"{', '.join(diff)} unknown. "
                                f"Available variables are: {', '.join(info)}.")
        else:
            info.sort()
            self.config['analysis_params']['variables'] = info<|MERGE_RESOLUTION|>--- conflicted
+++ resolved
@@ -129,13 +129,10 @@
             ["AGN:"] +
             ["* fritz2006 (AGN models from Fritz et al. 2006)"] +
             ["* skirtor2016 (AGN models from Stalevski et al. 2012, 2016)"] +
-<<<<<<< HEAD
             ["X-ray:"] +
-            ["* xray (from AGN and galaxies; fritz2006 or skirtor2016 should be used)"] +
-=======
->>>>>>> 0f886d0f
+            ["* xray (from AGN and galaxies; skirtor2016 should be used)"] +
             ["Radio:"] +
-            ["* radio (synchrotron emission)"] +
+            ["* radio (synchrotron emission and AGN)"] +
             ["Restframe parameters:"] +
             ["* restframe_parameters (UV slope (β), IRX, D4000, EW, etc.)"] +
             ["Redshift+IGM:"] +
